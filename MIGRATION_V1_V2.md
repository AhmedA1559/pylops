--- conflicted
+++ resolved
@@ -5,13 +5,6 @@
 In the following we provide a detailed description of all the breaking changes introduced in v2, which
 should be used as a checklist when converting a piece of code using PyLops from v1 to v2.
 
-<<<<<<< HEAD
 - Several operators have deprecated `N` as a keyword. To migrate, pass only `dims` if both `N` and `dims` are currently being passed.
 If only `N` is being passed, ensure it is being passed as a value and not a keyword argument (e.g., change `Flip(N=100)` to `Flip(100)`).
-=======
-- XX
-- XX
-- XX
-
-- `utils.dottest`: The relative tolerance is new set via `rtol` (before `tol`), and absolute tolerance is new supported via the keyword `atol`. When calling it with purely positional arguments, note that after `rtol` comes now first `atol` before `complexflag`. When using `raiseerror=True` it now emits an `AttributeError` instead of a `ValueError`.
->>>>>>> ce200999
+- `utils.dottest`: The relative tolerance is new set via `rtol` (before `tol`), and absolute tolerance is new supported via the keyword `atol`. When calling it with purely positional arguments, note that after `rtol` comes now first `atol` before `complexflag`. When using `raiseerror=True` it now emits an `AttributeError` instead of a `ValueError`.