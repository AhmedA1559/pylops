import logging
import warnings

import numpy as np
from scipy.signal import filtfilt
from scipy.sparse.linalg import lsqr
from scipy.special import hankel2

from pylops import Block, BlockDiag, Diagonal, Identity, Roll
from pylops.optimization.solver import cgls
from pylops.utils import dottest as Dottest
from pylops.utils.backend import get_array_module, get_module_name, to_cupy_conditional
from pylops.waveeqprocessing.mdd import MDC

logging.basicConfig(format="%(levelname)s: %(message)s", level=logging.WARNING)


def directwave(wav, trav, nt, dt, nfft=None, dist=None, kind="2d", derivative=True):
    r"""Analytical direct wave in acoustic media

    Compute the analytical acoustic 2d or 3d Green's function in frequency
    domain givena wavelet ``wav``, traveltime curve ``trav`` and distance
    ``dist`` (for 3d case only).

    Parameters
    ----------
    wav : :obj:`numpy.ndarray`
        Wavelet in time domain to apply to direct arrival when created
        using ``trav``. Phase will be discarded resulting in a zero-phase
        wavelet with same amplitude spectrum as provided by ``wav``
    trav : :obj:`numpy.ndarray`
        Traveltime of first arrival from subsurface point to
        surface receivers of size :math:`\lbrack n_r \times 1 \rbrack`
    nt : :obj:`float`, optional
        Number of samples in time
    dt : :obj:`float`, optional
        Sampling in time
    nfft : :obj:`int`, optional
        Number of samples in fft time (if ``None``, ``nfft=nt``)
    dist: :obj:`numpy.ndarray`
        Distance between subsurface point to
        surface receivers of size :math:`\lbrack n_r \times 1 \rbrack`
    kind : :obj:`str`, optional
        2-dimensional (``2d``) or 3-dimensional (``3d``)
    derivative : :obj:`bool`, optional
        Apply time derivative (``True``) or not (``False``)

    Returns
    -------
    direct : :obj:`numpy.ndarray`
        Direct arrival in time domain of size
        :math:`\lbrack n_t \times n_r \rbrack`

    Notes
    -----
    The analytical Green's function in 2D [1]_ is :

    .. math::
        G^{2D}(\mathbf{r}) = -\frac{i}{4}H_0^{(1)}(k|\mathbf{r}|)

    and in 3D [1]_ is:

    .. math::
        G^{3D}(\mathbf{r}) = \frac{e^{-jk\mathbf{r}}}{4 \pi \mathbf{r}}

    Note that these Green's functions represent the acoustic response to
    a point source of volume injection. In case the response to a point source
    of volume injection rate is desired, a :math:`j\omega` scaling (which is
    equivalent to applying a first derivative in time domain) must be applied.
    Here this is accomplished by setting ``derivative=True``.

    .. [1] Snieder, R. "A Guided Tour of Mathematical Methods for the
       Physical Sciences", Cambridge University Press, pp. 302, 2004.

    """
    ncp = get_array_module(wav)

    nr = len(trav)
    nfft = nt if nfft is None or nfft < nt else nfft
    W = np.abs(np.fft.rfft(wav, nfft)) * dt
    f = 2 * np.pi * ncp.arange(nfft) / (dt * nfft)
    direct = ncp.zeros((nfft // 2 + 1, nr), dtype=np.complex128)
    for it in range(len(W)):
        if kind == "2d":
            # direct[it] = W[it] * np.exp(-1j * ((f[it] * trav) \
            #             + np.sign(f[it]) * np.pi / 4)) / \
            #             np.sqrt(8 * np.pi * np.abs(f[it]) * trav + 1e-10)
            direct[it] = -W[it] * 1j * hankel2(0, f[it] * trav + 1e-10) / 4.0
        else:
            direct[it] = W[it] * np.exp(-1j * f[it] * trav) / (4 * np.pi * dist)
        if derivative:
            direct[it] *= 1j * f[it]
    direct = np.fft.irfft(direct, nfft, axis=0) / dt
    direct = np.real(direct[:nt])
    return direct


class Marchenko:
    r"""Marchenko redatuming

    Solve multi-dimensional Marchenko redatuming problem using
    :py:func:`scipy.sparse.linalg.lsqr` iterative solver.

    Parameters
    ----------
    R : :obj:`numpy.ndarray`
        Multi-dimensional reflection response in time or frequency
        domain of size :math:`[n_s \times n_r \times n_t (n_{f_\text{max}})]`. If
        provided in time, ``R`` should not be of complex type. Note that the
        reflection response should have already been multiplied by 2.
    R1 : :obj:`bool`, optional
        *Deprecated*, will be removed in v2.0.0. Simply kept for
        back-compatibility with previous implementation
    dt : :obj:`float`, optional
        Sampling of time integration axis
    nt : :obj:`float`, optional
        Number of samples in time (not required if ``R`` is in time)
    dr : :obj:`float`, optional
        Sampling of receiver integration axis
    nfmax : :obj:`int`, optional
        Index of max frequency to include in deconvolution process
    wav : :obj:`numpy.ndarray`, optional
        Wavelet to apply to direct arrival when created using ``trav``
    toff : :obj:`float`, optional
        Time-offset to apply to traveltime
    nsmooth : :obj:`int`, optional
        Number of samples of smoothing operator to apply to window
    dtype : :obj:`bool`, optional
        Type of elements in input array.
    saveRt : :obj:`bool`, optional
        Save ``R`` and ``R.H`` to speed up the computation of adjoint of
        :class:`pylops.signalprocessing.Fredholm1` (``True``) or create
        ``R.H`` on-the-fly (``False``) Note that ``saveRt=True`` will be
        faster but double the amount of required memory
    prescaled : :obj:`bool`, optional
        Apply scaling to ``R`` (``False``) or not (``False``)
        when performing spatial and temporal summations within the
        :class:`pylops.waveeqprocessing.MDC` operator. In case
        ``prescaled=True``, the ``R`` is assumed to have been pre-scaled by
        the user.
    fftengine : :obj:`str`, optional
        .. versionadded:: 1.17.0

        Engine used for fft computation (``numpy``, ``scipy`` or ``fftw``)

    Attributes
    ----------
    ns : :obj:`int`
        Number of samples along source axis
    nr : :obj:`int`
        Number of samples along receiver axis
    shape : :obj:`tuple`
        Operator shape
    explicit : :obj:`bool`
        Operator contains a matrix that can be solved explicitly
        (``True``) or not (``False``)

    Raises
    ------
    TypeError
        If ``t`` is not :obj:`numpy.ndarray`.

    See Also
    --------
    MDC : Multi-dimensional convolution
    MDD : Multi-dimensional deconvolution

    Notes
    -----
    Marchenko redatuming is a method that allows to produce correct
    subsurface-to-surface responses given the availability of a
    reflection data and a macro-velocity model [1]_.

    The Marchenko equations can be written in a compact matrix
    form [2]_ and solved by means of iterative solvers such as LSQR:

    .. math::
        \begin{bmatrix}
           \Theta \mathbf{R} \mathbf{f_d^+}  \\
           \mathbf{0}
        \end{bmatrix} =
        \mathbf{I} -
        \begin{bmatrix}
           \mathbf{0}  &   \Theta \mathbf{R}   \\
           \Theta \mathbf{R^*} & \mathbf{0}
        \end{bmatrix}
        \begin{bmatrix}
           \mathbf{f^-}  \\
           \mathbf{f_m^+}
        \end{bmatrix}

    Finally the subsurface Green's functions can be obtained applying the
    following operator to the retrieved focusing functions

    .. math::
        \begin{bmatrix}
           -\mathbf{g^-}  \\
           \mathbf{g^{+ *}}
        \end{bmatrix} =
        \mathbf{I} -
        \begin{bmatrix}
           \mathbf{0}  &    \mathbf{R}   \\
           \mathbf{R^*} & \mathbf{0}
        \end{bmatrix}
        \begin{bmatrix}
           \mathbf{f^-}  \\
           \mathbf{f^+}
        \end{bmatrix}

    Here :math:`\mathbf{R}` is the monopole-to-particle velocity seismic
    response (already multiplied by 2).

    .. [1] Wapenaar, K., Thorbecke, J., Van der Neut, J., Broggini, F.,
        Slob, E., and Snieder, R., "Marchenko imaging", Geophysics, vol. 79,
        pp. WA39-WA57. 2014.

    .. [2] van der Neut, J., Vasconcelos, I., and Wapenaar, K. "On Green's
       function retrieval by iterative substitution of the coupled
       Marchenko equations", Geophysical Journal International, vol. 203,
       pp. 792-813. 2015.

    """

    def __init__(
        self,
        R,
        R1=None,
        dt=0.004,
        nt=None,
        dr=1.0,
        nfmax=None,
        wav=None,
        toff=0.0,
        nsmooth=10,
        dtype="float64",
        saveRt=True,
        prescaled=False,
        fftengine="numpy",
    ):
        warnings.warn(
            "A new implementation of Marchenko is provided in v1.5.0. "
            "This currently affects only the inner working of the "
            "operator, end-users can continue using the operator in "
            "the same way. Nevertheless, R1 is not required anymore"
            "even when R is provided in frequency domain. It is "
            "recommended to start using the operator without the R1 "
            "input as this behaviour will become default in "
            "version v2.0 and R1 will be removed from the inputs.",
            FutureWarning,
        )
        # Save inputs into class
        self.dt = dt
        self.dr = dr
        self.wav = wav
        self.toff = toff
        self.nsmooth = nsmooth
        self.saveRt = saveRt
        self.prescaled = prescaled
        self.fftengine = fftengine
        self.dtype = dtype
        self.explicit = False
        self.ncp = get_array_module(R)

        # Infer dimensions of R
        if not np.iscomplexobj(R):
            self.ns, self.nr, self.nt = R.shape
            self.nfmax = nfmax
        else:
            self.ns, self.nr, self.nfmax = R.shape
            self.nt = nt
            if nt is None:
                logging.error("nt must be provided as R is in frequency")
        self.nt2 = int(2 * self.nt - 1)
        self.t = np.arange(self.nt) * self.dt

        # Fix nfmax to be at maximum equal to half of the size of fft samples
        if self.nfmax is None or self.nfmax > np.ceil((self.nt2 + 1) / 2):
            self.nfmax = int(np.ceil((self.nt2 + 1) / 2))
            logging.warning("nfmax set equal to (nt+1)/2=%d", self.nfmax)

        # Add negative time to reflection data and convert to frequency
        if not np.iscomplexobj(R):
            Rtwosided = np.concatenate(
                (self.ncp.zeros((self.ns, self.nr, self.nt - 1), dtype=R.dtype), R),
                axis=-1,
            )
            Rtwosided_fft = np.fft.rfft(Rtwosided, self.nt2, axis=-1) / np.sqrt(
                self.nt2
            )
            self.Rtwosided_fft = Rtwosided_fft[..., :nfmax]
        else:
            self.Rtwosided_fft = R
        # bring frequency to first dimension
        self.Rtwosided_fft = self.Rtwosided_fft.transpose(2, 0, 1)

    def apply_onepoint(
        self,
        trav,
        G0=None,
        nfft=None,
        rtm=False,
        greens=False,
        dottest=False,
        fast=None,
        usematmul=False,
        **kwargs_solver
    ):
        r"""Marchenko redatuming for one point

        Solve the Marchenko redatuming inverse problem for a single point
        given its direct arrival traveltime curve (``trav``)
        and waveform (``G0``).

        Parameters
        ----------
        trav : :obj:`numpy.ndarray`
            Traveltime of first arrival from subsurface point to
            surface receivers of size :math:`[n_r \times 1]`
        G0 : :obj:`numpy.ndarray`, optional
            Direct arrival in time domain of size :math:`[n_r \times n_t]`
            (if None, create arrival using ``trav``)
        nfft : :obj:`int`, optional
            Number of samples in fft when creating the analytical direct wave
        rtm : :obj:`bool`, optional
            Compute and return rtm redatuming
        greens : :obj:`bool`, optional
            Compute and return Green's functions
        dottest : :obj:`bool`, optional
            Apply dot-test
        fast : :obj:`bool`
            *Deprecated*, will be removed in v2.0.0
        usematmul : :obj:`bool`, optional
            Use :func:`numpy.matmul` (``True``) or for-loop with :func:`numpy.dot`
            (``False``) in :py:class:`pylops.signalprocessing.Fredholm1` operator.
            Refer to Fredholm1 documentation for details.
        **kwargs_solver
            Arbitrary keyword arguments for chosen solver
            (:py:func:`scipy.sparse.linalg.lsqr` and
            :py:func:`pylops.optimization.solver.cgls` are used as default
            for numpy and cupy `data`, respectively)

        Returns
        ----------
        f1_inv_minus : :obj:`numpy.ndarray`
            Inverted upgoing focusing function of size :math:`[n_r \times n_t]`
        f1_inv_plus : :obj:`numpy.ndarray`
            Inverted downgoing focusing function
            of size :math:`[n_r \times n_t]`
        p0_minus : :obj:`numpy.ndarray`
            Single-scattering standard redatuming upgoing Green's function of
            size :math:`[n_r \times n_t]`
        g_inv_minus : :obj:`numpy.ndarray`
            Inverted upgoing Green's function of size :math:`[n_r \times n_t]`
        g_inv_plus : :obj:`numpy.ndarray`
            Inverted downgoing Green's function
            of size :math:`[n_r \times n_t]`

        """
        # Create window
        trav_off = trav - self.toff
        trav_off = np.round(trav_off / self.dt).astype(int)

        w = np.zeros((self.nr, self.nt), dtype=self.dtype)
        for ir in range(self.nr):
            w[ir, : trav_off[ir]] = 1
        w = np.hstack((np.fliplr(w), w[:, 1:]))
        if self.nsmooth > 0:
            smooth = np.ones(self.nsmooth, dtype=self.dtype) / self.nsmooth
            w = filtfilt(smooth, 1, w)
        w = to_cupy_conditional(self.Rtwosided_fft, w)

        # Create operators
        Rop = MDC(
            self.Rtwosided_fft,
            self.nt2,
            nv=1,
            dt=self.dt,
            dr=self.dr,
            twosided=True,
            conj=False,
            fftengine=self.fftengine,
            transpose=False,
            saveGt=self.saveRt,
            prescaled=self.prescaled,
            usematmul=usematmul,
            dtype=self.dtype,
        )
        R1op = MDC(
            self.Rtwosided_fft,
            self.nt2,
            nv=1,
            dt=self.dt,
            dr=self.dr,
            twosided=True,
            conj=True,
            fftengine=self.fftengine,
            transpose=False,
            saveGt=self.saveRt,
            prescaled=self.prescaled,
            usematmul=usematmul,
            dtype=self.dtype,
        )
        Rollop = Roll(
<<<<<<< HEAD
            self.nt2 * self.ns,
            dims=(self.nt2, self.ns),
            axis=0,
=======
            (self.nt2, self.ns),
            dir=0,
>>>>>>> d7130c5d
            shift=-1,
            dtype=self.dtype,
        )
        Wop = Diagonal(w.T.ravel())
        Iop = Identity(self.nr * self.nt2)
        Mop = Block(
            [[Iop, -1 * Wop * Rop], [-1 * Wop * Rollop * R1op, Iop]]
        ) * BlockDiag([Wop, Wop])
        Gop = Block([[Iop, -1 * Rop], [-1 * Rollop * R1op, Iop]])

        if dottest:
            Dottest(
                Gop,
                2 * self.ns * self.nt2,
                2 * self.nr * self.nt2,
                raiseerror=True,
                verb=True,
                backend=get_module_name(self.ncp),
            )
        if dottest:
            Dottest(
                Mop,
                2 * self.ns * self.nt2,
                2 * self.nr * self.nt2,
                raiseerror=True,
                verb=True,
                backend=get_module_name(self.ncp),
            )

        # Create input focusing function
        if G0 is None:
            if self.wav is not None and nfft is not None:
                G0 = (
                    directwave(
                        self.wav, trav, self.nt, self.dt, nfft=nfft, derivative=True
                    )
                ).T
                G0 = to_cupy_conditional(self.Rtwosided_fft, G0)
            else:
                logging.error(
                    "wav and/or nfft are not provided. "
                    "Provide either G0 or wav and nfft..."
                )
                raise ValueError(
                    "wav and/or nfft are not provided. "
                    "Provide either G0 or wav and nfft..."
                )
        fd_plus = np.concatenate(
            (np.fliplr(G0).T, self.ncp.zeros((self.nt - 1, self.nr), dtype=self.dtype))
        )

        # Run standard redatuming as benchmark
        if rtm:
            p0_minus = Rop * fd_plus.ravel()
            p0_minus = p0_minus.reshape(self.nt2, self.ns).T

        # Create data and inverse focusing functions
        d = Wop * Rop * fd_plus.ravel()
        d = np.concatenate(
            (
                d.reshape(self.nt2, self.ns),
                self.ncp.zeros((self.nt2, self.ns), self.dtype),
            )
        )

        # Invert for focusing functions
        if self.ncp == np:
            f1_inv = lsqr(Mop, d.ravel(), **kwargs_solver)[0]
        else:
            f1_inv = cgls(
                Mop,
                d.ravel(),
                x0=self.ncp.zeros(2 * (2 * self.nt - 1) * self.nr, dtype=self.dtype),
                **kwargs_solver
            )[0]

        f1_inv = f1_inv.reshape(2 * self.nt2, self.nr)
        f1_inv_tot = f1_inv + np.concatenate(
            (self.ncp.zeros((self.nt2, self.nr), dtype=self.dtype), fd_plus)
        )
        f1_inv_minus = f1_inv_tot[: self.nt2].T
        f1_inv_plus = f1_inv_tot[self.nt2 :].T
        if greens:
            # Create Green's functions
            g_inv = Gop * f1_inv_tot.ravel()
            g_inv = g_inv.reshape(2 * self.nt2, self.ns)
            g_inv_minus, g_inv_plus = -g_inv[: self.nt2].T, np.fliplr(
                g_inv[self.nt2 :].T
            )
        if rtm and greens:
            return f1_inv_minus, f1_inv_plus, p0_minus, g_inv_minus, g_inv_plus
        elif rtm:
            return f1_inv_minus, f1_inv_plus, p0_minus
        elif greens:
            return f1_inv_minus, f1_inv_plus, g_inv_minus, g_inv_plus
        else:
            return f1_inv_minus, f1_inv_plus

    def apply_multiplepoints(
        self,
        trav,
        G0=None,
        nfft=None,
        rtm=False,
        greens=False,
        dottest=False,
        usematmul=False,
        **kwargs_solver
    ):
        r"""Marchenko redatuming for multiple points

        Solve the Marchenko redatuming inverse problem for multiple
        points given their direct arrival traveltime curves (``trav``)
        and waveforms (``G0``).

        Parameters
        ----------
        trav : :obj:`numpy.ndarray`
            Traveltime of first arrival from subsurface points to
            surface receivers of size :math:`[n_r \times n_{vs}]`
        G0 : :obj:`numpy.ndarray`, optional
            Direct arrival in time domain of size
            :math:`[n_r \times n_{vs} \times n_t]` (if None, create arrival
            using ``trav``)
        nfft : :obj:`int`, optional
            Number of samples in fft when creating the analytical direct wave
        rtm : :obj:`bool`, optional
            Compute and return rtm redatuming
        greens : :obj:`bool`, optional
            Compute and return Green's functions
        dottest : :obj:`bool`, optional
            Apply dot-test
        usematmul : :obj:`bool`, optional
            Use :func:`numpy.matmul` (``True``) or for-loop with :func:`numpy.dot`
            (``False``) in :py:class:`pylops.signalprocessing.Fredholm1` operator.
            Refer to Fredholm1 documentation for details.
        **kwargs_solver
            Arbitrary keyword arguments for chosen solver
            (:py:func:`scipy.sparse.linalg.lsqr` and
            :py:func:`pylops.optimization.solver.cgls` are used as default
            for numpy and cupy `data`, respectively)

        Returns
        ----------
        f1_inv_minus : :obj:`numpy.ndarray`
            Inverted upgoing focusing function of size
            :math:`[n_r \times n_{vs} \times n_t]`
        f1_inv_plus : :obj:`numpy.ndarray`
            Inverted downgoing focusing functionof size
            :math:`[n_r \times n_{vs} \times n_t]`
        p0_minus : :obj:`numpy.ndarray`
            Single-scattering standard redatuming upgoing Green's function
            of size :math:`[n_r \times n_{vs} \times n_t]`
        g_inv_minus : :obj:`numpy.ndarray`
            Inverted upgoing Green's function of size
            :math:`[n_r \times n_{vs} \times n_t]`
        g_inv_plus : :obj:`numpy.ndarray`
            Inverted downgoing Green's function of size
            :math:`[n_r \times n_{vs} \times n_t]`

        """
        nvs = trav.shape[1]

        # Create window
        trav_off = trav - self.toff
        trav_off = np.round(trav_off / self.dt).astype(int)

        w = np.zeros((self.nr, nvs, self.nt), dtype=self.dtype)
        for ir in range(self.nr):
            for ivs in range(nvs):
                w[ir, ivs, : trav_off[ir, ivs]] = 1
        w = np.concatenate((np.flip(w, axis=-1), w[:, :, 1:]), axis=-1)
        if self.nsmooth > 0:
            smooth = np.ones(self.nsmooth, dtype=self.dtype) / self.nsmooth
            w = filtfilt(smooth, 1, w)
        w = to_cupy_conditional(self.Rtwosided_fft, w)

        # Create operators
        Rop = MDC(
            self.Rtwosided_fft,
            self.nt2,
            nv=nvs,
            dt=self.dt,
            dr=self.dr,
            twosided=True,
            conj=False,
            fftengine=self.fftengine,
            transpose=False,
            prescaled=self.prescaled,
            usematmul=usematmul,
            dtype=self.dtype,
        )
        R1op = MDC(
            self.Rtwosided_fft,
            self.nt2,
            nv=nvs,
            dt=self.dt,
            dr=self.dr,
            twosided=True,
            conj=True,
            fftengine=self.fftengine,
            transpose=False,
            prescaled=self.prescaled,
            usematmul=usematmul,
            dtype=self.dtype,
        )
        Rollop = Roll(
<<<<<<< HEAD
            self.ns * nvs * self.nt2,
            dims=(self.nt2, self.ns, nvs),
            axis=0,
=======
            (self.nt2, self.ns, nvs),
            dir=0,
>>>>>>> d7130c5d
            shift=-1,
            dtype=self.dtype,
        )
        Wop = Diagonal(w.transpose(2, 0, 1).ravel())
        Iop = Identity(self.nr * nvs * self.nt2)
        Mop = Block(
            [[Iop, -1 * Wop * Rop], [-1 * Wop * Rollop * R1op, Iop]]
        ) * BlockDiag([Wop, Wop])
        Gop = Block([[Iop, -1 * Rop], [-1 * Rollop * R1op, Iop]])

        if dottest:
            Dottest(
                Gop,
                2 * self.nr * nvs * self.nt2,
                2 * self.nr * nvs * self.nt2,
                raiseerror=True,
                verb=True,
                backend=get_module_name(self.ncp),
            )
        if dottest:
            Dottest(
                Mop,
                2 * self.ns * nvs * self.nt2,
                2 * self.nr * nvs * self.nt2,
                raiseerror=True,
                verb=True,
                backend=get_module_name(self.ncp),
            )

        # Create input focusing function
        if G0 is None:
            if self.wav is not None and nfft is not None:
                G0 = np.zeros((self.nr, nvs, self.nt), dtype=self.dtype)
                for ivs in range(nvs):
                    G0[:, ivs] = (
                        directwave(
                            self.wav,
                            trav[:, ivs],
                            self.nt,
                            self.dt,
                            nfft=nfft,
                            derivative=True,
                        )
                    ).T
                G0 = to_cupy_conditional(self.Rtwosided_fft, G0)
            else:
                logging.error(
                    "wav and/or nfft are not provided. "
                    "Provide either G0 or wav and nfft..."
                )
                raise ValueError(
                    "wav and/or nfft are not provided. "
                    "Provide either G0 or wav and nfft..."
                )
        fd_plus = np.concatenate(
            (
                np.flip(G0, axis=-1).transpose(2, 0, 1),
                self.ncp.zeros((self.nt - 1, self.nr, nvs), dtype=self.dtype),
            )
        )

        # Run standard redatuming as benchmark
        if rtm:
            p0_minus = Rop * fd_plus.ravel()
            p0_minus = p0_minus.reshape(self.nt2, self.ns, nvs).transpose(1, 2, 0)

        # Create data and inverse focusing functions
        d = Wop * Rop * fd_plus.ravel()
        d = np.concatenate(
            (
                d.reshape(self.nt2, self.ns, nvs),
                self.ncp.zeros((self.nt2, self.ns, nvs), dtype=self.dtype),
            )
        )

        # Invert for focusing functions
        if self.ncp == np:
            f1_inv = lsqr(Mop, d.ravel(), **kwargs_solver)[0]
        else:
            f1_inv = cgls(
                Mop,
                d.ravel(),
                x0=self.ncp.zeros(
                    2 * (2 * self.nt - 1) * self.nr * nvs, dtype=self.dtype
                ),
                **kwargs_solver
            )[0]

        f1_inv = f1_inv.reshape(2 * self.nt2, self.nr, nvs)
        f1_inv_tot = f1_inv + np.concatenate(
            (self.ncp.zeros((self.nt2, self.nr, nvs), dtype=self.dtype), fd_plus)
        )
        f1_inv_minus = f1_inv_tot[: self.nt2].transpose(1, 2, 0)
        f1_inv_plus = f1_inv_tot[self.nt2 :].transpose(1, 2, 0)

        if greens:
            # Create Green's functions
            g_inv = Gop * f1_inv_tot.ravel()
            g_inv = g_inv.reshape(2 * self.nt2, self.ns, nvs)
            g_inv_minus = -g_inv[: self.nt2].transpose(1, 2, 0)
            g_inv_plus = np.flip(g_inv[self.nt2 :], axis=0).transpose(1, 2, 0)

        if rtm and greens:
            return f1_inv_minus, f1_inv_plus, p0_minus, g_inv_minus, g_inv_plus
        elif rtm:
            return f1_inv_minus, f1_inv_plus, p0_minus
        elif greens:
            return f1_inv_minus, f1_inv_plus, g_inv_minus, g_inv_plus
        else:
            return f1_inv_minus, f1_inv_plus<|MERGE_RESOLUTION|>--- conflicted
+++ resolved
@@ -401,14 +401,8 @@
             dtype=self.dtype,
         )
         Rollop = Roll(
-<<<<<<< HEAD
-            self.nt2 * self.ns,
-            dims=(self.nt2, self.ns),
+            (self.nt2, self.ns),
             axis=0,
-=======
-            (self.nt2, self.ns),
-            dir=0,
->>>>>>> d7130c5d
             shift=-1,
             dtype=self.dtype,
         )
@@ -616,14 +610,8 @@
             dtype=self.dtype,
         )
         Rollop = Roll(
-<<<<<<< HEAD
-            self.ns * nvs * self.nt2,
-            dims=(self.nt2, self.ns, nvs),
+            (self.nt2, self.ns, nvs),
             axis=0,
-=======
-            (self.nt2, self.ns, nvs),
-            dir=0,
->>>>>>> d7130c5d
             shift=-1,
             dtype=self.dtype,
         )
