import logging

import numpy as np

from pylops import Laplacian, Restriction, SecondDerivative
from pylops.optimization.leastsquares import RegularizedInversion
from pylops.optimization.sparsity import FISTA
from pylops.signalprocessing import (
    FFT2D,
    FFTND,
    ChirpRadon2D,
    ChirpRadon3D,
    Interp,
    Radon2D,
    Radon3D,
    Sliding2D,
    Sliding3D,
)
from pylops.utils.backend import get_array_module
from pylops.utils.dottest import dottest as Dottest

logging.basicConfig(format="%(levelname)s: %(message)s", level=logging.WARNING)


def SeismicInterpolation(
    data,
    nrec,
    iava,
    iava1=None,
    kind="fk",
    nffts=None,
    sampling=None,
    spataxis=None,
    spat1axis=None,
    taxis=None,
    paxis=None,
    p1axis=None,
    centeredh=True,
    nwins=None,
    nwin=None,
    nover=None,
    design=False,
    engine="numba",
    dottest=False,
    **kwargs_solver
):
    r"""Seismic interpolation (or regularization).

    Interpolate seismic data from irregular to regular spatial grid.
    Depending on the size of the input ``data``, interpolation is either
    2- or 3-dimensional. In case of 3-dimensional interpolation,
    data can be irregularly sampled in either one or both spatial directions.

    Parameters
    ----------
    data : :obj:`np.ndarray`
        Irregularly sampled seismic data of size
        :math:`[n_{r_y} \,(\times n_{r_x} \times n_t)]`
    nrec : :obj:`int` or :obj:`tuple`
        Number of elements in the regularly sampled (reconstructed) spatial
        array, :math:`n_{R_y}` for 2-dimensional data and
        :math:`(n_{R_y}, n_{R_x})` for 3-dimensional data
    iava : :obj:`list` or :obj:`numpy.ndarray`
        Integer (or floating) indices of locations of available samples in
        first dimension of regularly sampled spatial grid of interpolated
        signal. The :class:`pylops.basicoperators.Restriction` operator is
        used in case of integer indices, while the
        :class:`pylops.signalprocessing.Iterp` operator is used in
        case of floating indices.
    iava1 : :obj:`list` or :obj:`numpy.ndarray`, optional
        Integer (or floating) indices of locations of available samples in
        second dimension of regularly sampled spatial grid of interpolated
        signal. Can be used only in case of 3-dimensional data.
    kind : :obj:`str`, optional
        Type of inversion: ``fk`` (default), ``spatial``, ``radon-linear``,
        ``chirpradon-linear``, ``radon-parabolic`` , ``radon-hyperbolic``,
        ``sliding``, or ``chirp-sliding``
    nffts : :obj:`int` or :obj:`tuple`, optional
        nffts : :obj:`tuple`, optional
        Number of samples in Fourier Transform for each direction.
        Required if ``kind='fk'``
    sampling : :obj:`tuple`, optional
        Sampling steps ``dy`` (, ``dx``) and ``dt``. Required if ``kind='fk'``
        or ``kind='radon-linear'``
    spataxis : :obj:`np.ndarray`, optional
        First spatial axis. Required for ``kind='radon-linear'``,
        ``kind='chirpradon-linear'``, ``kind='radon-parabolic'``,
        ``kind='radon-hyperbolic'``, can also be provided instead of
        ``sampling`` for ``kind='fk'``
    spat1axis : :obj:`np.ndarray`, optional
        Second spatial axis. Required for ``kind='radon-linear'``,
        ``kind='chirpradon-linear'``, ``kind='radon-parabolic'``,
        ``kind='radon-hyperbolic'``, can also be provided instead of
        ``sampling`` for ``kind='fk'``
    taxis : :obj:`np.ndarray`, optional
        Time axis. Required for ``kind='radon-linear'``,
        ``kind='chirpradon-linear'``, ``kind='radon-parabolic'``,
        ``kind='radon-hyperbolic'``, can also be provided instead of
        ``sampling`` for ``kind='fk'``
    paxis : :obj:`np.ndarray`, optional
        First Radon axis. Required for ``kind='radon-linear'``,
        ``kind='chirpradon-linear'``, ``kind='radon-parabolic'``,
        ``kind='radon-hyperbolic'``, ``kind='sliding'``, and
        ``kind='chirp-sliding'``
    p1axis : :obj:`np.ndarray`, optional
        Second Radon axis. Required for ``kind='radon-linear'``,
        ``kind='chirpradon-linear'``, ``kind='radon-parabolic'``,
        ``kind='radon-hyperbolic'``, ``kind='sliding'``, and
        ``kind='chirp-sliding'``
    centeredh : :obj:`bool`, optional
        Assume centered spatial axis (``True``) or not (``False``).
        Required for ``kind='radon-linear'``, ``kind='radon-parabolic'``
        and ``kind='radon-hyperbolic'``
    nwins : :obj:`int` or :obj:`tuple`, optional
        Number of windows. Required for ``kind='sliding'`` and
        ``kind='chirp-sliding'``
    nwin : :obj:`int` or :obj:`tuple`, optional
        Number of samples of window. Required for ``kind='sliding'`` and
        ``kind='chirp-sliding'``
    nover : :obj:`int` or :obj:`tuple`, optional
        Number of samples of overlapping part of window. Required for
        ``kind='sliding'`` and ``kind='chirp-sliding'``
    design : :obj:`bool`, optional
        Print number of sliding window (``True``) or not (``False``) when
        using ``kind='sliding'`` and ``kind='chirp-sliding'``
    engine : :obj:`str`, optional
        Engine used for Radon computations (``numpy/numba``
        for ``Radon2D`` and ``Radon3D`` or ``numpy/fftw``
        for ``ChirpRadon2D`` and ``ChirpRadon3D``)
    dottest : :obj:`bool`, optional
        Apply dot-test
    **kwargs_solver
        Arbitrary keyword arguments for
        :py:func:`pylops.optimization.leastsquares.RegularizedInversion` solver
        if ``kind='spatial'`` or
        :py:func:`pylops.optimization.sparsity.FISTA` solver otherwise

    Returns
    -------
    recdata : :obj:`np.ndarray`
        Reconstructed data of size :math:`[n_{R_y}\,(\times n_{R_x} \times n_t)]`
    recprec : :obj:`np.ndarray`
        Reconstructed data in the sparse or preconditioned domain in case of
        ``kind='fk'``, ``kind='radon-linear'``, ``kind='radon-parabolic'``,
        ``kind='radon-hyperbolic'`` and ``kind='sliding'``
    cost : :obj:`np.ndarray`
        Cost function norm

    Raises
    ------
    KeyError
        If ``kind`` is neither ``spatial``, ``fl``, ``radon-linear``,
        ``radon-parabolic``, ``radon-hyperbolic`` nor ``sliding``

    Notes
    -----
    The problem of seismic data interpolation (or regularization) can be
    formally written as

    .. math::
        \mathbf{y} = \mathbf{R} \mathbf{x}

    where a restriction or interpolation operator is applied along the spatial
    direction(s). Here :math:`\mathbf{y} = [\mathbf{y}_{R1}^T, \mathbf{y}_{R2}^T,\ldots,
    \mathbf{y}_{RN^T}]^T` where each vector :math:`\mathbf{y}_{Ri}`
    contains all time samples recorded in the seismic data at the specific
    receiver :math:`R_i`. Similarly, :math:`\mathbf{x} = [\mathbf{x}_{r1}^T,
    \mathbf{x}_{r2}^T,\ldots, \mathbf{x}_{rM}^T]`, contains all traces at the
    regularly and finely sampled receiver locations :math:`r_i`.

    Several alternative approaches can be taken to solve such a problem. They
    mostly differ in the choice of the regularization (or preconditining) used
    to mitigate the ill-posedness of the problem:

        * ``spatial``: least-squares inversion in the original time-space domain
          with an additional spatial smoothing regularization term,
          corresponding to the cost function
          :math:`J = ||\mathbf{y} - \mathbf{R} \mathbf{x}||_2 +
          \epsilon_\nabla \nabla ||\mathbf{x}||_2` where :math:`\nabla` is
          a second order space derivative implemented via
          :class:`pylops.basicoperators.SecondDerivative` in 2-dimensional case
          and :class:`pylops.basicoperators.Laplacian` in 3-dimensional case
        * ``fk``: L1 inversion in frequency-wavenumber preconditioned domain
          corresponding to the cost function
          :math:`J = ||\mathbf{y} - \mathbf{R} \mathbf{F} \mathbf{x}||_2` where
          :math:`\mathbf{F}` is frequency-wavenumber transform implemented via
          :class:`pylops.signalprocessing.FFT2D` in 2-dimensional case
          and :class:`pylops.signalprocessing.FFTND` in 3-dimensional case
        * ``radon-linear``: L1 inversion in linear Radon preconditioned domain
          using the same cost function as ``fk`` but with :math:`\mathbf{F}`
          being a Radon transform implemented via
          :class:`pylops.signalprocessing.Radon2D` in 2-dimensional case
          and :class:`pylops.signalprocessing.Radon3D` in 3-dimensional case
        * ``radon-parabolic``: L1 inversion in parabolic Radon
          preconditioned domain
        * ``radon-hyperbolic``: L1 inversion in hyperbolic Radon
          preconditioned domain
        * ``sliding``: L1 inversion in sliding-linear Radon
          preconditioned domain using the same cost function as ``fk``
          but with :math:`\mathbf{F}` being a sliding Radon transform
          implemented via :class:`pylops.signalprocessing.Sliding2D` in
          2-dimensional case and :class:`pylops.signalprocessing.Sliding3D`
          in 3-dimensional case

    """
    ncp = get_array_module(data)

    dtype = data.dtype
    ndims = data.ndim
    if ndims == 1 or ndims > 3:
        raise ValueError("data must have 2 or 3 dimensions")
    if ndims == 2:
        dimsd = data.shape
        dims = (nrec, dimsd[1])
    else:
        dimsd = data.shape
        dims = (nrec[0], nrec[1], dimsd[2])

    # sampling
    if taxis is not None:
        dt = taxis[1] - taxis[0]
    if spataxis is not None:
        dspat = np.abs(spataxis[1] - spataxis[0])
    if spat1axis is not None:
        dspat1 = np.abs(spat1axis[1] - spat1axis[0])

    # create restriction/interpolation operator
    if iava.dtype == float:
<<<<<<< HEAD
        Rop = Interp(np.prod(dims), iava, dims=dims, axis=0, kind="linear", dtype=dtype)
        if ndims == 3 and iava1 is not None:
            dims1 = (len(iava), nrec[1], dimsd[2])
            Rop1 = Interp(
                np.prod(dims1), iava1, dims=dims1, axis=1, kind="linear", dtype=dtype
            )
            Rop = Rop1 * Rop
    else:
        Rop = Restriction(np.prod(dims), iava, dims=dims, axis=0, dtype=dtype)
        if ndims == 3 and iava1 is not None:
            dims1 = (len(iava), nrec[1], dimsd[2])
            Rop1 = Restriction(np.prod(dims1), iava1, dims=dims1, axis=1, dtype=dtype)
=======
        Rop = Interp(dims, iava, dir=0, kind="linear", dtype=dtype)
        if ndims == 3 and iava1 is not None:
            dims1 = (len(iava), nrec[1], dimsd[2])
            Rop1 = Interp(dims1, iava1, dir=1, kind="linear", dtype=dtype)
            Rop = Rop1 * Rop
    else:
        Rop = Restriction(dims, iava, dir=0, dtype=dtype)
        if ndims == 3 and iava1 is not None:
            dims1 = (len(iava), nrec[1], dimsd[2])
            Rop1 = Restriction(dims1, iava1, dir=1, dtype=dtype)
>>>>>>> d7130c5d
            Rop = Rop1 * Rop

    # create other operators for inversion
    if kind == "spatial":
        prec = False
        dotcflag = 0
        if ndims == 3 and iava1 is not None:
            Regop = Laplacian(dims=dims, axes=(0, 1), dtype=dtype)
        else:
<<<<<<< HEAD
            Regop = SecondDerivative(np.prod(dims), dims=(dims), axis=0, dtype=dtype)
=======
            Regop = SecondDerivative(dims, dir=0, dtype=dtype)
>>>>>>> d7130c5d
        SIop = Rop
    elif kind == "fk":
        prec = True
        dimsp = nffts
        dotcflag = 1
        if ndims == 3:
            if sampling is None:
                if spataxis is None or spat1axis is None or taxis is None:
                    raise ValueError(
                        "Provide either sampling or spataxis, "
                        "spat1axis and taxis for kind=%s" % kind
                    )
                else:
                    sampling = (
                        np.abs(spataxis[1] - spataxis[1]),
                        np.abs(spat1axis[1] - spat1axis[1]),
                        np.abs(taxis[1] - taxis[1]),
                    )
            Pop = FFTND(dims=dims, nffts=nffts, sampling=sampling)
            Pop = Pop.H
        else:
            if sampling is None:
                if spataxis is None or taxis is None:
                    raise ValueError(
                        "Provide either sampling or spataxis, "
                        "and taxis for kind=%s" % kind
                    )
                else:
                    sampling = (
                        np.abs(spataxis[1] - spataxis[1]),
                        np.abs(taxis[1] - taxis[1]),
                    )
            Pop = FFT2D(dims=dims, nffts=nffts, sampling=sampling)
            Pop = Pop.H
        SIop = Rop * Pop
    elif "chirpradon" in kind:
        prec = True
        dotcflag = 0
        if ndims == 3:
            Pop = ChirpRadon3D(
                taxis,
                spataxis,
                spat1axis,
                (np.max(paxis) * dspat / dt, np.max(p1axis) * dspat1 / dt),
            ).H
            dimsp = (spataxis.size, spat1axis.size, taxis.size)
        else:
            Pop = ChirpRadon2D(taxis, spataxis, np.max(paxis) * dspat / dt).H
            dimsp = (spataxis.size, taxis.size)
        SIop = Rop * Pop
    elif "radon" in kind:
        prec = True
        dotcflag = 0
        kindradon = kind.split("-")[-1]
        if ndims == 3:
            Pop = Radon3D(
                taxis,
                spataxis,
                spat1axis,
                paxis,
                p1axis,
                centeredh=centeredh,
                kind=kindradon,
                engine=engine,
            )
            dimsp = (paxis.size, p1axis.size, taxis.size)

        else:
            Pop = Radon2D(
                taxis,
                spataxis,
                paxis,
                centeredh=centeredh,
                kind=kindradon,
                engine=engine,
            )
            dimsp = (paxis.size, taxis.size)
        SIop = Rop * Pop
    elif kind in ("sliding", "chirp-sliding"):
        prec = True
        dotcflag = 0
        if ndims == 3:
            nspat, nspat1 = spataxis.size, spat1axis.size
            spataxis_local = np.linspace(
                -dspat * nwin[0] // 2, dspat * nwin[0] // 2, nwin[0]
            )
            spat1axis_local = np.linspace(
                -dspat1 * nwin[1] // 2, dspat1 * nwin[1] // 2, nwin[1]
            )
            dimsslid = (nspat, nspat1, taxis.size)
            if kind == "sliding":
                npaxis, np1axis = paxis.size, p1axis.size
                Op = Radon3D(
                    taxis,
                    spataxis_local,
                    spat1axis_local,
                    paxis,
                    p1axis,
                    centeredh=True,
                    kind="linear",
                    engine=engine,
                )
            else:
                npaxis, np1axis = nwin[0], nwin[1]
                Op = ChirpRadon3D(
                    taxis,
                    spataxis_local,
                    spat1axis_local,
                    (np.max(paxis) * dspat / dt, np.max(p1axis) * dspat1 / dt),
                ).H
            dimsp = (nwins[0] * npaxis, nwins[1] * np1axis, dimsslid[2])
            Pop = Sliding3D(
                Op, dimsp, dimsslid, nwin, nover, (npaxis, np1axis), tapertype="cosine"
            )
            # to be able to reshape correctly the preconditioned model
            dimsp = (nwins[0], nwins[1], npaxis, np1axis, dimsslid[2])
        else:
            nspat = spataxis.size
            spataxis_local = np.linspace(-dspat * nwin // 2, dspat * nwin // 2, nwin)
            dimsslid = (nspat, taxis.size)
            if kind == "sliding":
                npaxis = paxis.size
                Op = Radon2D(
                    taxis,
                    spataxis_local,
                    paxis,
                    centeredh=True,
                    kind="linear",
                    engine=engine,
                )
            else:
                npaxis = nwin
                Op = ChirpRadon2D(taxis, spataxis_local, np.max(paxis) * dspat / dt).H
            dimsp = (nwins * npaxis, dimsslid[1])
            Pop = Sliding2D(
                Op, dimsp, dimsslid, nwin, nover, tapertype="cosine", design=design
            )
        SIop = Rop * Pop
    else:
        raise KeyError(
            "kind must be spatial, fk, radon-linear, "
            "radon-parabolic, radon-hyperbolic, sliding or chirp-sliding"
        )

    # dot-test
    if dottest:
        Dottest(
            SIop,
            np.prod(dimsd),
            np.prod(dimsp) if prec else np.prod(dims),
            complexflag=dotcflag,
            raiseerror=True,
            verb=True,
        )

    # inversion
    if kind == "spatial":
        recdata = RegularizedInversion(SIop, [Regop], data.ravel(), **kwargs_solver)
        if isinstance(recdata, tuple):
            recdata = recdata[0]
        recdata = recdata.reshape(dims)
        recprec = None
        cost = None
    else:
        recprec = FISTA(SIop, data.ravel(), **kwargs_solver)
        if len(recprec) == 3:
            cost = recprec[2]
        else:
            cost = None
        recprec = recprec[0]
        recdata = np.real(Pop * recprec)

        recprec = recprec.reshape(dimsp)
        recdata = recdata.reshape(dims)

    return recdata, recprec, cost<|MERGE_RESOLUTION|>--- conflicted
+++ resolved
@@ -226,31 +226,16 @@
 
     # create restriction/interpolation operator
     if iava.dtype == float:
-<<<<<<< HEAD
-        Rop = Interp(np.prod(dims), iava, dims=dims, axis=0, kind="linear", dtype=dtype)
+        Rop = Interp(dims, iava, axis=0, kind="linear", dtype=dtype)
         if ndims == 3 and iava1 is not None:
             dims1 = (len(iava), nrec[1], dimsd[2])
-            Rop1 = Interp(
-                np.prod(dims1), iava1, dims=dims1, axis=1, kind="linear", dtype=dtype
-            )
+            Rop1 = Interp(dims1, iava1, axis=1, kind="linear", dtype=dtype)
             Rop = Rop1 * Rop
     else:
-        Rop = Restriction(np.prod(dims), iava, dims=dims, axis=0, dtype=dtype)
+        Rop = Restriction(dims, iava, axis=0, dtype=dtype)
         if ndims == 3 and iava1 is not None:
             dims1 = (len(iava), nrec[1], dimsd[2])
-            Rop1 = Restriction(np.prod(dims1), iava1, dims=dims1, axis=1, dtype=dtype)
-=======
-        Rop = Interp(dims, iava, dir=0, kind="linear", dtype=dtype)
-        if ndims == 3 and iava1 is not None:
-            dims1 = (len(iava), nrec[1], dimsd[2])
-            Rop1 = Interp(dims1, iava1, dir=1, kind="linear", dtype=dtype)
-            Rop = Rop1 * Rop
-    else:
-        Rop = Restriction(dims, iava, dir=0, dtype=dtype)
-        if ndims == 3 and iava1 is not None:
-            dims1 = (len(iava), nrec[1], dimsd[2])
-            Rop1 = Restriction(dims1, iava1, dir=1, dtype=dtype)
->>>>>>> d7130c5d
+            Rop1 = Restriction(dims1, iava1, axis=1, dtype=dtype)
             Rop = Rop1 * Rop
 
     # create other operators for inversion
@@ -260,11 +245,7 @@
         if ndims == 3 and iava1 is not None:
             Regop = Laplacian(dims=dims, axes=(0, 1), dtype=dtype)
         else:
-<<<<<<< HEAD
-            Regop = SecondDerivative(np.prod(dims), dims=(dims), axis=0, dtype=dtype)
-=======
-            Regop = SecondDerivative(dims, dir=0, dtype=dtype)
->>>>>>> d7130c5d
+            Regop = SecondDerivative(dims, axis=0, dtype=dtype)
         SIop = Rop
     elif kind == "fk":
         prec = True
