--- conflicted
+++ resolved
@@ -92,17 +92,12 @@
         # Create wavelet operator
         if len(wav.shape) == 1:
             Cop = _Convolve1D(
-<<<<<<< HEAD
-                np.prod(np.array(dims)),
+                dims,
                 h=wav,
                 offset=len(wav) // 2,
                 axis=0,
-                dims=dims,
                 dtype=dtype,
                 **args_Convolve1D
-=======
-                dims, h=wav, offset=len(wav) // 2, dir=0, dtype=dtype, **args_Convolve1D
->>>>>>> d7130c5d
             )
         else:
             Cop = _MatrixMult(
@@ -113,17 +108,7 @@
             )
         # Create derivative operator
         Dop = _FirstDerivative(
-<<<<<<< HEAD
-            np.prod(np.array(dims)),
-            dims=dims,
-            axis=0,
-            sampling=1.0,
-            kind=kind,
-            dtype=dtype,
-            **args_FirstDerivative
-=======
-            dims, dir=0, sampling=1.0, kind=kind, dtype=dtype, **args_FirstDerivative
->>>>>>> d7130c5d
+            dims, axis=0, sampling=1.0, kind=kind, dtype=dtype, **args_FirstDerivative
         )
         Pop = Cop * Dop
     return Pop
@@ -418,27 +403,12 @@
                 RegL2op = None
             elif dims == 2:
                 RegL1op = FirstDerivative(
-<<<<<<< HEAD
-                    nt0 * nx, dims=(nt0, nx), axis=0, kind="forward", dtype=PPop.dtype
-                )
-                RegL2op = SecondDerivative(
-                    nt0 * nx, dims=(nt0, nx), axis=1, dtype=PPop.dtype
-=======
-                    (nt0, nx), dir=0, kind="forward", dtype=PPop.dtype
->>>>>>> d7130c5d
+                    (nt0, nx), axis=0, kind="forward", dtype=PPop.dtype
                 )
                 RegL2op = SecondDerivative((nt0, nx), dir=1, dtype=PPop.dtype)
             else:
                 RegL1op = FirstDerivative(
-<<<<<<< HEAD
-                    nt0 * nx * ny,
-                    dims=(nt0, nx, ny),
-                    axis=0,
-                    kind="forward",
-                    dtype=PPop.dtype,
-=======
-                    (nt0, nx, ny), dir=0, kind="forward", dtype=PPop.dtype
->>>>>>> d7130c5d
+                    (nt0, nx, ny), axis=0, kind="forward", dtype=PPop.dtype
                 )
                 RegL2op = Laplacian((nt0, nx, ny), axes=(1, 2), dtype=PPop.dtype)
 
