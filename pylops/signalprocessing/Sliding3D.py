--- conflicted
+++ resolved
@@ -133,12 +133,7 @@
             Restriction(
                 (nwin[0], dimsd[1], dimsd[2]),
                 range(win_in, win_end),
-<<<<<<< HEAD
-                dims=(nwin[0], dimsd[1], dimsd[2]),
                 axis=1,
-=======
-                dir=1,
->>>>>>> d7130c5d
                 dtype=Op.dtype,
             ).H
             for win_in, win_end in zip(dwin1_ins, dwin1_ends)
@@ -151,12 +146,7 @@
             Restriction(
                 dimsd,
                 range(win_in, win_end),
-<<<<<<< HEAD
-                dims=dimsd,
                 axis=0,
-=======
-                dir=0,
->>>>>>> d7130c5d
                 dtype=Op.dtype,
             ).H
             for win_in, win_end in zip(dwin0_ins, dwin0_ends)
