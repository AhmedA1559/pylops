--- conflicted
+++ resolved
@@ -3,16 +3,11 @@
 from numpy.core.multiarray import normalize_axis_index
 
 from pylops.signalprocessing import ConvolveND
-from pylops.utils._internal import _value_or_list_like_to_array
 
 
-<<<<<<< HEAD
 def Convolve2D(
-    N, h, dims, offset=(0, 0), axes=(-2, -1), nodir=None, dtype="float64", method="fft"
+    dims, h, offset=(0, 0), axes=(-2, -1), nodir=None, dtype="float64", method="fft"
 ):
-=======
-def Convolve2D(dims, h, offset=(0, 0), nodir=None, dtype="float64", method="fft"):
->>>>>>> d7130c5d
     r"""2D convolution operator.
 
     Apply two-dimensional convolution with a compact filter to model
@@ -105,9 +100,5 @@
     else:
         axes = tuple(normalize_axis_index(ax, len(dims)) for ax in axes)
 
-<<<<<<< HEAD
-    cop = ConvolveND(N, h, dims, offset=offset, axes=axes, method=method, dtype=dtype)
-=======
-    cop = ConvolveND(dims, h, offset=offset, dirs=dirs, method=method, dtype=dtype)
->>>>>>> d7130c5d
+    cop = ConvolveND(dims, h, offset=offset, axes=axes, method=method, dtype=dtype)
     return cop